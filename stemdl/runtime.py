--- conflicted
+++ resolved
@@ -118,15 +118,9 @@
             flops = self.net_ops * examples_per_sec
             avg_flops = self.net_ops * self.params['batch_size'] * hvd.size() / self.cumm_time
             format_str = (
-<<<<<<< HEAD
-            'time= %.1f, step= %d, epoch= %2.2e, loss= %.2f, lr= %.2e, step_time= %2.2f sec, ranks= %d, examples/sec= %.1f, flops = %3.2e, average_time= %2.2f')
-            print_rank(format_str % ( t - self.params[ 'start_time' ],  self.last_step, self.elapsed_epochs,
-                        loss_value, learning_rate, duration, hvd.size(), examples_per_sec, flops, self.cumm_time) )
-=======
             'time= %.1f, step= %d, epoch= %2.2e, loss= %.2f, lr= %.2e, step_time= %2.2f sec, ranks= %d, examples/sec= %.1f, flops = %3.2e, average_time= %2.2f, average_flops= %3.3e')
             print_rank(format_str % ( t - self.params[ 'start_time' ],  self.last_step, self.elapsed_epochs,
                         loss_value, learning_rate, duration, hvd.size(), examples_per_sec, flops, self.cumm_time, avg_flops) )
->>>>>>> a6285595
             self.cumm_time = time.time()
 
     @staticmethod
@@ -136,230 +130,6 @@
             sys.exit(0)
 
 
-<<<<<<< HEAD
-=======
-def _add_loss_summaries(total_loss, losses, summaries=False):
-    """
-    Add summaries for losses in model.
-    Generates moving average for all losses and associated summaries for
-    visualizing the performance of the network.
-    :param params:
-    :param total_loss:
-    :param losses:
-    :return: loss_averages_op
-    """
-    # # Compute the moving average of all individual losses and the total loss.
-    # loss_averages = tf.train.ExponentialMovingAverage(0.9, name='avg')
-    # loss_averages_op = loss_averages.apply(losses + [total_loss])
-    # # loss_averages_op = loss_averages.apply([total_loss])
-
-    # Attach a scalar summary to all individual losses and the total loss;
-    if summaries:
-        for l in losses + [total_loss]:
-            tf.summary.scalar(l.op.name + '(raw)', l)
-            #tf.summary.scalar(l.op.name, loss_averages.average(l))
-    loss_averages_op = tf.no_op(name='no_op')
-    return loss_averages_op
-
-
-def get_optimizer(params, hyper_params, global_step):
-    """
-    Setups an optimizer object and returns it.
-    :param params: dict
-    :param hyper_params: dict, with hyper-parameters
-    :return: optimizer
-    """
-    NUM_EPOCHS_PER_DECAY = hyper_params['num_epochs_per_decay']
-    NUM_EPOCHS_PER_RAMP = hyper_params['num_epochs_per_ramp']
-    NUM_EPOCHS_IN_WARM_UP = hyper_params['num_epochs_in_warm_up']
-    INITIAL_LEARNING_RATE = hyper_params['initial_learning_rate']
-    LEARNING_RATE_DECAY_FACTOR = hyper_params['learning_rate_decay_factor']
-    WARM_UP_LEARNING_RATE_MAX = hyper_params['warm_up_max_learning_rate']
-
-    # Set parameters that affect the learning rate.
-    num_batches_per_epoch = params['NUM_EXAMPLES_PER_EPOCH'] / params['batch_size'] / hvd.size( )
-    decay_steps = int(num_batches_per_epoch * NUM_EPOCHS_PER_DECAY)
-    ramp_steps = int(num_batches_per_epoch * NUM_EPOCHS_PER_RAMP)
-    ramp_up_steps = int(num_batches_per_epoch * NUM_EPOCHS_IN_WARM_UP)
-
-    # Decay/ramp the learning rate exponentially based on the number of steps.
-    def ramp():
-        lr = tf.train.exponential_decay(INITIAL_LEARNING_RATE, global_step, ramp_steps, LEARNING_RATE_DECAY_FACTOR,
-                                        staircase=True)
-        lr = INITIAL_LEARNING_RATE ** 2 * tf.pow(lr, tf.constant(-1.))
-        lr = tf.minimum(lr,WARM_UP_LEARNING_RATE_MAX)
-        return lr
-
-    def decay(lr_current):
-        lr = tf.train.exponential_decay(lr_current, global_step, decay_steps, LEARNING_RATE_DECAY_FACTOR,
-                                        staircase=True)
-        return lr
-
-    if hyper_params['warm_up']:
-        LEARNING_RATE = tf.cond(global_step < ramp_up_steps, ramp, lambda: decay(ramp()))
-    else:
-        LEARNING_RATE = tf.train.exponential_decay(INITIAL_LEARNING_RATE, global_step, decay_steps,
-                                        LEARNING_RATE_DECAY_FACTOR, staircase=True)
-
-    #   learning rate schedule (2500)
-    # TODO: Pass schedule through input_flags.json
-    lr_steps  = [          5,    20,  100,  250,  1100,  2400,  5000,  7500 ]    # steps
-    lr_values = [ 0.01, 0.02,  0.04, 0.10, 0.15, 0.075, 0.020,  0.01,  0.001 ]
-
-    # Summarize learning rate
-    tf.summary.scalar('learning_rate', LEARNING_RATE)
-
-    # optimizer
-    if hyper_params['optimization'] == 'SGD':
-        opt = tf.train.GradientDescentOptimizer(LEARNING_RATE)
-
-    if hyper_params['optimization'] == 'Momentum':
-        opt = tf.train.MomentumOptimizer(LEARNING_RATE, momentum= hyper_params['momentum'], use_nesterov=True)
-
-    else:
-        # Default is ADAM
-        opt = tf.train.AdamOptimizer(learning_rate=LEARNING_RATE, beta1= hyper_params['momentum'])
-
-    opt = hvd.DistributedOptimizer(opt, num_groups=params['hvd_group'], compression=params['hvd_fp16'])
-    return opt, LEARNING_RATE
-
-
-def calc_loss(n_net, scope, hyper_params, params, labels, summary=False):
-    labels_shape = labels.get_shape().as_list()
-    layer_params={'bias':labels_shape[-1], 'weights':labels_shape[-1],'regularize':True}
-    if hyper_params['network_type'] == 'hybrid':
-        dim = labels_shape[-1]
-        num_classes = params['NUM_CLASSES']
-        regress_labels, class_labels = tf.split(labels,[dim-num_classes, num_classes],1)
-        if class_labels.dtype is not tf.int64:
-            class_labels = tf.cast(class_labels, tf.int64)
-        # Build output layer
-        class_shape = class_labels.get_shape().as_list()
-        regress_shape = regress_labels.get_shape().as_list()
-        layer_params_class={'bias':class_shape[-1], 'weights':class_shape[-1],'regularize':True}
-        layer_params_regress={'bias':regress_shape[-1], 'weights':regress_shape[-1],'regularize':True}
-        output_class = fully_connected(n_net, layer_params_class, params['batch_size'],
-                                name='linear', wd=hyper_params['weight_decay'])
-        output_regress = fully_connected(n_net, layer_params_regress, params['batch_size'],
-                                name='linear', wd=hyper_params['weight_decay'])
-        # Calculate loss
-        _ = calculate_loss_classifier(output_class, labels, params, hyper_params)
-        _ = calculate_loss_regressor(output_regress, labels, params, hyper_params)
-    if hyper_params['network_type'] == 'regressor':
-        output = fully_connected(n_net, layer_params, params['batch_size'],
-                                name='linear', wd=hyper_params['weight_decay'])
-        _ = calculate_loss_regressor(output, labels, params, hyper_params)
-    if hyper_params['network_type'] == 'inverter':
-        _ = calculate_loss_regressor(n_net.model_output, labels, params, hyper_params)
-    if hyper_params['network_type'] == 'classifier':
-        if labels.dtype is not tf.int64:
-            labels = tf.cast(labels, tf.int64)
-        output = fully_connected(n_net, layer_params, params['batch_size'],
-                                name='linear', wd=hyper_params['weight_decay'])
-        _ = calculate_loss_classifier(output, labels, params, hyper_params)
-    if hyper_params['langevin']:
-        stochastic_labels = tf.random_normal(labels_shape, stddev=0.01, dtype=tf.float32)
-        output = fully_connected(n_net, layer_params, params['batch_size'],
-                            name='linear_stochastic', wd=hyper_params['weight_decay'])
-        _ = calculate_loss_regressor(output, stochastic_labels, params, hyper_params, weight=hyper_params['mixing'])
-
-    #Assemble all of the losses.
-    losses = tf.get_collection(tf.GraphKeys.LOSSES)
-    regularization = tf.get_collection(tf.GraphKeys.REGULARIZATION_LOSSES)
-
-    # Calculate the total loss 
-    total_loss = tf.add_n(losses + regularization, name='total_loss')
-
-    #Generate summaries for the losses and get corresponding op
-    loss_averages_op = _add_loss_summaries(total_loss, losses, summaries=summary)
-
-    return total_loss, loss_averages_op
-
-
-def fully_connected(n_net, layer_params, batch_size, wd=0, name=None, reuse=None):
-    input = tf.cast(tf.reshape(n_net.model_output,[batch_size, -1]), tf.float32)
-    dim_input = input.shape[1].value
-    weights_shape = [dim_input, layer_params['weights']]
-    def weight_decay(tensor):
-        return tf.multiply(tf.nn.l2_loss(tensor), wd)
-    with tf.variable_scope(name, reuse=reuse) as output_scope:
-        if layer_params['regularize']:
-            weights = tf.get_variable('weights', weights_shape,
-            initializer=tf.random_normal_initializer(0,0.01),
-            regularizer=weight_decay)
-            bias = tf.get_variable('bias', layer_params['bias'], initializer=tf.constant_initializer(1.e-3),
-            regularizer=weight_decay)
-        else:
-            weights = tf.get_variable('weights', weights_shape,
-            initializer=tf.random_normal_initializer(0,0.01))
-            bias = tf.get_variable('bias', layer_params['bias'], initializer=tf.constant_initializer(1.e-3))
-        output = tf.nn.bias_add(tf.matmul(input, weights), bias, name=name)
-    # Add output layer to neural net scopes for layerwise optimization
-    n_net.scopes.append(output_scope)
-    return output
-
-
-def calculate_loss_classifier(net_output, labels, params, hyper_params, summary=False):
-    """
-    Calculate the loss objective for classification
-    :param params: dictionary, specifies the objective to use
-    :return: cost
-    """
-    labels = tf.argmax(labels, axis=1)
-    cross_entropy = tf.nn.sparse_softmax_cross_entropy_with_logits(
-        labels=labels, logits=net_output)
-    cross_entropy_mean = tf.reduce_mean(cross_entropy, name='cross_entropy')
-    precision_1 = tf.scalar_mul(1. / params['batch_size'],
-                                tf.reduce_sum(tf.cast(tf.nn.in_top_k(net_output, labels, 1), tf.float32)))
-    precision_5 = tf.scalar_mul(1. / params['batch_size'],
-                                tf.reduce_sum(tf.cast(tf.nn.in_top_k(net_output, labels, 5), tf.float32)))
-    if summary :
-        tf.summary.scalar('precision@1_train', precision_1)
-        tf.summary.scalar('precision@5_train', precision_5)
-    tf.add_to_collection(tf.GraphKeys.LOSSES, cross_entropy_mean)
-    return cross_entropy_mean
-
-
-def calculate_loss_regressor(net_output, labels, params, hyper_params, weight=None, summary=False, global_step=None):
-    """
-    Calculate the loss objective for regression
-    :param params: dictionary, specifies the objective to use
-    :return: cost
-    """
-    if weight is None:
-        weight = 1.0
-    if global_step is None:
-        global_step = 1
-    params = hyper_params['loss_function']
-    assert params['type'] == 'Huber' or params['type'] == 'MSE' \
-    or params['type'] == 'LOG' or params['type'] == 'MSE_PAIR', "Type of regression loss function must be 'Huber' or 'MSE'"
-    if params['type'] == 'Huber':
-        # decay the residual cutoff exponentially
-        decay_steps = int(params['NUM_EXAMPLES_PER_EPOCH'] / params['batch_size'] \
-                          * params['residual_num_epochs_decay'])
-        initial_residual = params['residual_initial']
-        min_residual = params['residual_minimum']
-        decay_residual = params['residual_decay_factor']
-        residual_tol = tf.train.exponential_decay(initial_residual, global_step, decay_steps,
-                                                  decay_residual, staircase=False)
-        # cap the residual cutoff to some min value.
-        residual_tol = tf.maximum(residual_tol, tf.constant(min_residual))
-        if summary:
-            tf.summary.scalar('residual_cutoff', residual_tol)
-        # calculate the cost
-        cost = tf.losses.huber_loss(labels, weights=weight, predictions=net_output, delta=residual_tol,
-                                    reduction=tf.losses.Reduction.MEAN)
-    if params['type'] == 'MSE':
-        cost = tf.losses.mean_squared_error(labels, weights=weight, predictions=net_output,
-                                            reduction=tf.losses.Reduction.MEAN)
-    if params['type'] == 'MSE_PAIR':
-        cost = tf.losses.mean_pairwise_squared_error(labels, net_output, weights=weight)
-    if params['type'] == 'LOG':
-        cost = tf.losses.log_loss(labels, weights=weight, predictions=net_output, reduction=tf.losses.Reduction.MEAN)
-    return cost
-
-
->>>>>>> a6285595
 def print_rank(*args, **kwargs):
     if hvd.rank() == 0:
         print(*args, **kwargs)
@@ -535,10 +305,6 @@
     # Train
     if hvd.rank() == 0:
         train_elf = TrainHelper(params, saver, summary_writer,  n_net.get_ops(), last_step=last_step, log_freq=params['log_frequency'])
-<<<<<<< HEAD
-=======
-        #train_elf = TrainHelper(params, saver, None,  n_net.get_ops(), last_step=last_step)
->>>>>>> a6285595
     else:
         train_elf = TrainHelper(params, saver, None, n_net.get_ops(), last_step=last_step)
 
