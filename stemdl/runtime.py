--- conflicted
+++ resolved
@@ -9,35 +9,20 @@
 import tensorflow as tf
 import re
 import numpy as np
-<<<<<<< HEAD
-import os
-from collections import OrderedDict
-
-import network
-import inputs
-=======
 from . import network
 from . import inputs
 import os
 from collections import OrderedDict
->>>>>>> 866b7f63
 
 
 class _LoggerHook(tf.train.SessionRunHook):
     """Logs loss and runtime stats."""
-<<<<<<< HEAD
     def __init__(self, flags, total_loss, num_gpus, net_ops, last_step=0):
-=======
-    def __init__(self, flags, total_loss, num_gpus, last_step=0):
->>>>>>> 866b7f63
         self.flags = flags
         self.total_loss = total_loss
         self.num_gpus = num_gpus
         self.last_step = last_step
-<<<<<<< HEAD
         self.net_ops = net_ops * num_gpus
-=======
->>>>>>> 866b7f63
 
     def begin(self):
         self._step = -1 + self.last_step
@@ -60,11 +45,7 @@
             elapsed_epochs = self.num_gpus * self._step * self.flags.batch_size * 1.0 / self.flags.NUM_EXAMPLES_PER_EPOCH
             self.epoch += elapsed_epochs
             format_str = ('%s: step = %d, epoch = %2.2e, loss = %.2f (%.1f examples/sec; %.3f '
-<<<<<<< HEAD
                           'sec/batch/gpu), total flops = %3.2e')
-=======
-                          'sec/batch/gpu)')
->>>>>>> 866b7f63
             print(format_str % (datetime.now(), self._step, elapsed_epochs, loss_value,
                                 examples_per_sec, sec_per_batch, self.net_ops/duration))
 
@@ -215,11 +196,7 @@
 
     # Start building the graph
     graph = tf.Graph()
-<<<<<<< HEAD
     with graph.as_default(), tf.device(flags.CPU_ID):
-=======
-    with graph.as_default(), tf.device('/cpu:0'):
->>>>>>> 866b7f63
         global_step = tf.contrib.framework.get_or_create_global_step()
 
         # Setup data stream
@@ -252,11 +229,7 @@
                                                                                 format(labels.get_shape())))
 
                         # Setup Neural Net
-<<<<<<< HEAD
                         n_net = network.ResNet(scope, flags, global_step, hyper_params, network_config, images, labels,
-=======
-                        n_net = network.ConvNet(scope, flags, global_step, hyper_params, network_config, images, labels,
->>>>>>> 866b7f63
                                              operation='train', summary=summary)
 
                         # Build it and propagate images through it.
@@ -330,11 +303,7 @@
 
         #calculate average loss and setup logger
         avg_total_loss = tf.reduce_mean(worker_total_loss)
-<<<<<<< HEAD
         logHook = _LoggerHook(flags, avg_total_loss, num_GPUS, n_net.ops, last_step=last_step)
-=======
-        logHook = _LoggerHook(flags, avg_total_loss, num_GPUS, last_step=last_step)
->>>>>>> 866b7f63
 
         # Stats and summaries
         run_options = tf.RunOptions(trace_level=tf.RunOptions.FULL_TRACE)
@@ -377,11 +346,7 @@
         :return: None
     """
     if num_GPUS == 0:
-<<<<<<< HEAD
-        device = flags.CPU_ID
-=======
         device = '/cpu:0'
->>>>>>> 866b7f63
         cpu_bound = True
     else:
         device = '/gpu:%d' % (num_GPUS - 1)
@@ -409,11 +374,7 @@
                     hyper_params['loss_function']['type'] = 'MSE'
 
                 # Setup Neural Net
-<<<<<<< HEAD
-                n_net = network.ResNet('worker_0/', flags, 0, hyper_params, network_config, images, labels,
-=======
                 n_net = network.ConvNet('worker_0/', flags, 0, hyper_params, network_config, images, labels,
->>>>>>> 866b7f63
                                         operation='eval', summary=False)
 
                 # Build it and propagate images through it.
@@ -474,11 +435,7 @@
                             log_device_placement=flags.log_device_placement)
 
     if cpu_bound:
-<<<<<<< HEAD
-        device = flags.CPU_ID
-=======
         device = '/cpu:0'
->>>>>>> 866b7f63
         config.device_count= {'GPU': 0}
         config.gpu_options.allow_growth = True
         config.gpu_options.per_process_gpu_memory_fraction = 0.001
@@ -592,11 +549,7 @@
                             log_device_placement=flags.log_device_placement)
 
     if cpu_bound:
-<<<<<<< HEAD
-        device = flags.CPU_ID
-=======
         device = '/cpu:0'
->>>>>>> 866b7f63
         config.device_count = {'GPU': 0}
         config.gpu_options.allow_growth = True
         config.gpu_options.per_process_gpu_memory_fraction = 0.001
@@ -693,6 +646,321 @@
 
 
 def set_flags(checkpt_dir, eval_dir, batch_size=64, data_dir=None):
+
+def eval(network_config, hyper_params, data_path, flags, num_GPUS=1):
+    """
+        Evaluate the network for a number of steps.
+        # 1. load the neural net from the checkpoint directory.
+        # 2. Evaluate neural net predictions.
+        # 3. repeat.
+        :param network_config: OrderedDict, network configuration
+        :param hyper_params: OrderedDict, hyper_parameters
+        :param flags: tf.app.flags
+        :param num_GPUS: int, default 1.
+        :param data_path: string, path to data.
+        :return: None
+    """
+    if num_GPUS == 0:
+        device = flags.CPU_ID
+        cpu_bound = True
+    else:
+        device = '/gpu:%d' % (num_GPUS - 1)
+        gpu_id = num_GPUS - 1
+        cpu_bound = False
+
+    with tf.device(device):
+        with tf.Graph().as_default() as g:
+            # Setup data stream
+            with tf.name_scope('Input_Eval') as _:
+                filename_queue = tf.train.string_input_producer([data_path])
+                # pass the filename_queue to the inputs classes to decode
+                dset = inputs.DatasetTFRecords(filename_queue, flags)
+                image, label = dset.decode_image_label()
+                # distort images and generate examples batch
+                images, labels = dset.eval_images_labels_batch(image, label, noise_min=0.05, noise_max=0.25,
+                                                               distort=flags.eval_distort, random_glimpses='normal',
+                                                               geometric=False)
+
+            with tf.variable_scope(tf.get_variable_scope(), reuse=None):
+
+                # Build the model and forward propagate
+                # Force the evaluation of MSE if doing regression
+                if hyper_params['network_type'] == 'regressor':
+                    hyper_params['loss_function']['type'] = 'MSE'
+
+                # Setup Neural Net
+                n_net = network.ResNet('worker_0/', flags, 0, hyper_params, network_config, images, labels,
+                                        operation='eval', summary=False)
+
+                # Build it and propagate images through it.
+                n_net.build_model()
+
+                # get the output and the error
+                prediction = n_net.model_output
+
+            # Initialize a dictionary of evaluation ops
+            eval_ops = OrderedDict()
+            eval_ops['prediction'] = prediction
+            if hyper_params['network_type'] == 'regressor':
+                MSE_op = tf.losses.mean_squared_error(labels, predictions=prediction, reduction=tf.losses.Reduction.NONE)
+                eval_ops['errors'] = [MSE_op]
+                eval_ops['errors_labels'] = 'Mean-Squared Error'
+            if hyper_params['network_type'] == 'classifier':
+                # Calculate top-1 and top-5 error
+                labels = tf.argmax(labels, axis=1)
+                in_top_1_op = tf.cast(tf.nn.in_top_k(prediction, labels, 1), tf.float32)
+                in_top_5_op = tf.cast(tf.nn.in_top_k(prediction, labels, 5), tf.float32)
+                eval_ops['errors'] = [in_top_1_op, in_top_5_op]
+                eval_ops['errors_labels'] = ['Top-1 Precision', 'Top-5 Precision']
+
+            # Initiate restore object
+            saver = tf.train.Saver()
+
+            # Build the summary operation based on the TF collection of Summaries.
+            summary_op = tf.summary.merge_all()
+            summary_writer = tf.summary.FileWriter(flags.eval_dir, g)
+
+            while True:
+                if hyper_params['network_type'] == 'classifier':
+                    eval_classify(flags, saver, summary_writer, eval_ops, summary_op, labels, cpu_bound=cpu_bound,
+                                  gpu_id=gpu_id, save_to_disk=True)
+                else:
+                    eval_regress(flags, saver, summary_writer, eval_ops, summary_op,labels, cpu_bound=cpu_bound,
+                                  gpu_id=gpu_id, save_to_disk=True)
+                if flags.run_once:
+                    break
+                time.sleep(flags.eval_interval_secs)
+
+
+def eval_regress(flags, saver, summary_writer, eval_ops, summary_op, labels, cpu_bound=True, gpu_id=0, save_to_disk=True):
+    """
+    Helper function to eval() for regression tasks: preprocess predictions, save summaries, and start queue runners.
+    :param flags: tf.app.flags
+    :param saver: tf.train.Saver object, restores neural net model.
+    :param summary_writer: a tf.summary.FileWriter, writes tensorboard summaries to disk.
+    :param eval_ops: tf.op, evaluation ops.
+    :param summary_op: tf.op, summary operations.
+    :param cpu_bound: bool, whether to run evaluation solely on the host, default True.
+    :param gpu_id: int, device id where to run evaluation, default 0.
+    :param save_to_disk: bool, whether to save to disk.
+    :return: None
+    """
+    # Config file for tf.Session()
+    config = tf.ConfigProto(allow_soft_placement=flags.allow_soft_placement,
+                            log_device_placement=flags.log_device_placement)
+
+    if cpu_bound:
+        device = flags.CPU_ID
+        config.device_count= {'GPU': 0}
+        config.gpu_options.allow_growth = True
+        config.gpu_options.per_process_gpu_memory_fraction = 0.001
+    else:
+        device = '/gpu:%d' % gpu_id
+
+    with tf.device(device):
+        with tf.Session(config=config) as sess:
+            # Restore Model from checkpoint
+            ckpt = tf.train.get_checkpoint_state(flags.train_dir)
+            if ckpt and ckpt.model_checkpoint_path:
+                saver.restore(sess, ckpt.model_checkpoint_path)
+                # Assuming model_checkpoint_path looks something like:
+                # train/model.ckpt-0,
+                # Extract global_step
+                global_step = ckpt.model_checkpoint_path.split('/')[-1].split('-')[-1]
+            else:
+                print('No valid Checkpoint File was found!!')
+                return
+
+            # TODO: Extend tf.MonitoredTrainSession for evaluations session to minimize all this garbage collection.
+
+            # Start the queue runners for the input stream.
+            coord = tf.train.Coordinator()
+            try:
+                threads = []
+                for qr in tf.get_collection(tf.GraphKeys.QUEUE_RUNNERS):
+                    threads.extend(qr.create_threads(sess, coord=coord, daemon=True,
+                                                     start=True))
+
+                num_evals = int(np.ceil(flags.num_examples / flags.batch_size))
+                step = 0
+
+                # Allocate arrays
+                sorted_errors = np.array([])
+                predictions = np.array([])
+                angles_arr = np.array([])
+
+                # Begin evaluation
+                start_time = time.time()
+                while step < num_evals and not coord.should_stop():
+                    # evaluate predictions
+                    angle, predic, err = sess.run([labels, eval_ops['prediction'], eval_ops['errors']])
+                    sorted_errors = np.append(sorted_errors, err)
+                    angles_arr = np.append(angles_arr, angle)
+                    predictions = np.append(predictions, predic)
+                    step += 1
+
+                # Reformatting the output arrays
+                sorted_errors = np.reshape(sorted_errors,(-1, flags.OUTPUT_DIM))
+                angles_arr = np.reshape(angles_arr, (-1, flags.OUTPUT_DIM))
+                predictions = np.reshape(predictions, (-1, flags.OUTPUT_DIM))
+
+                # saved_vars = []
+                # for var in tf.get_collection(tf.GraphKeys.GLOBAL_VARIABLES):
+                #     if 'moving_' in var.name:
+                #         saved_vars.append(var)
+                #
+                # print([var.name for var in saved_vars])
+                # output = sess.run(saved_vars)
+                # print(output)
+
+                # Get mean error
+                mean_errors = np.mean(sorted_errors,axis=0)
+
+                # Get time it took to evaluate
+                print('Took %.3f seconds to evaluate %d images' % (time.time() - start_time, flags.num_examples))
+
+                # Save predictions and labels to disk
+                if save_to_disk:
+                    fname = '%s_%s.npy' % ('predictions', format(datetime.now()).split(' ')[-1])
+                    np.save(os.path.join(flags.eval_dir, fname), predictions, allow_pickle=False)
+                    fname = '%s_%s.npy' % ('angles', format(datetime.now()).split(' ')[-1])
+                    np.save(os.path.join(flags.eval_dir, fname), angles_arr, allow_pickle=False)
+
+                # Print Model Outputs and Summarize in Tensorboard
+                summary = tf.Summary()
+                summary.ParseFromString(sess.run(summary_op))
+                output_labels = flags.output_labels.split(';')
+                for mean_error, output_label in zip(mean_errors, output_labels):
+                    print('%s: %s = %.3f' % (datetime.now(), format(output_label), mean_error))
+                    summary.value.add(tag=output_label, simple_value=mean_error)
+
+                summary_writer.add_summary(summary, global_step)
+
+            except Exception as e:
+                coord.request_stop(e)
+
+            # Kill the input queue threads
+            coord.request_stop()
+            coord.join(threads, stop_grace_period_secs=1)
+
+
+def eval_classify(flags, saver, summary_writer, eval_ops, summary_op, labels, cpu_bound=True,
+                 gpu_id=0, save_to_disk=True):
+    """
+    Helper function to eval() for classification tasks: preprocess predictions, save summaries, and start queue runners.
+    :param flags: tf.app.flags
+    :param saver: tf.train.Saver object, restores neural net model.
+    :param summary_writer: a tf.summary.FileWriter, writes tensorboard summaries to disk.
+    :param eval_ops: tf.op, evaluation ops.
+    :param summary_op: tf.op, summary operations.
+    :param labels: tf.tensor, labels
+    :param cpu_bound: bool, whether to run evaluation solely on the host, default True.
+    :param gpu_id: int, device id where to run evaluation, default 0.
+    :param save_to_disk: bool, whether to save to disk.
+    :return: None
+    """
+    # Config file for tf.Session()
+    config = tf.ConfigProto(allow_soft_placement=flags.allow_soft_placement,
+                            log_device_placement=flags.log_device_placement)
+
+    if cpu_bound:
+        device = flags.CPU_ID
+        config.device_count = {'GPU': 0}
+        config.gpu_options.allow_growth = True
+        config.gpu_options.per_process_gpu_memory_fraction = 0.001
+    else:
+        device = '/gpu:%d' % gpu_id
+
+    with tf.device(device):
+        with tf.Session(config=config) as sess:
+            # Restore Model from checkpoint
+            ckpt = tf.train.get_checkpoint_state(flags.train_dir)
+            if ckpt and ckpt.model_checkpoint_path:
+                saver.restore(sess, ckpt.model_checkpoint_path)
+                # Assuming model_checkpoint_path looks something like:
+                # train/model.ckpt-0,
+                # Extract global_step
+                global_step = ckpt.model_checkpoint_path.split('/')[-1].split('-')[-1]
+            else:
+                print('No valid Checkpoint File was found!!')
+                return
+
+            # TODO: Extend tf.MonitoredTrainSession for evaluations session to minimize all this garbage collection.
+
+            # Start the queue runners for the input stream.
+            coord = tf.train.Coordinator()
+            try:
+                threads = []
+                for qr in tf.get_collection(tf.GraphKeys.QUEUE_RUNNERS):
+                    threads.extend(qr.create_threads(sess, coord=coord, daemon=True,
+                                                     start=True))
+
+                num_evals = int(np.ceil(flags.num_examples / flags.batch_size))
+                step = 0
+
+                # In the case of multiple outputs, we sort the predictions per output.
+                # Allocate arrays
+                sorted_errors = [np.zeros(shape=(flags.NUM_CLASSES,)) for _ in enumerate(eval_ops['errors'])]
+                true_counts = [0 for _ in enumerate(eval_ops['errors'])]
+
+
+                # Begin evaluation
+                start_time = time.time()
+                while step < num_evals and not coord.should_stop():
+                    # evaluate predictions
+                    errors_outputs = sess.run(eval_ops['errors'])
+                    # figure out classes present in batch
+                    classes = np.array(sess.run([labels])).flatten()
+                    uniq_cls, uniq_indx, uniq_cts = np.unique(classes, return_index=True, return_counts=True)
+                    # collect errors
+                    for i, _ in enumerate( eval_ops['errors']):
+                        # Get total of correct predictions
+                        true_counts[i] += np.sum(errors_outputs[i])
+                        # Sort predictions amongst classes
+                        zeroes = np.zeros_like(sorted_errors[i])
+                        zeroes[uniq_cls] = errors_outputs[i][uniq_indx]
+                        sorted_errors[i] += zeroes
+                    step += 1
+
+                # Total sample count
+                total_sample_count = step*flags.batch_size
+
+                # Averaging over the output arrays
+                for i, _ in enumerate(eval_ops['errors']):
+                    true_counts[i] /= float(total_sample_count)
+                    sorted_errors[i] /= float(step)
+
+                # Get time it took to evaluate
+                print('Took %.3f seconds to evaluate %d images' % (time.time() - start_time, flags.num_examples))
+
+                # TODO: Save precisions to disk
+                if save_to_disk:
+                    pass
+                    # fname = '%s_%s.npy' % ('top_1_precision_per_class', format(datetime.now()).split(' ')[-1])
+                    # np.save(os.path.join(flags.eval_dir, fname), sorted_errors[0], allow_pickle=False)
+                    #
+                    # fname = '%s_%s.npy' % ('top_5_precision_per_class', format(datetime.now()).split(' ')[-1])
+                    # np.save(os.path.join(flags.eval_dir, fname), sorted_errors[1], allow_pickle=False)
+
+                # Print Model Outputs and Summarize in Tensorboard
+                summary = tf.Summary()
+                summary.ParseFromString(sess.run(summary_op))
+                output_labels = flags.output_labels.split(';')
+                for true_count, output_label in zip(true_counts, output_labels):
+                    print('%s: %s = %.3f' % (datetime.now(), format(output_label), true_count))
+                    summary.value.add(tag=output_label, simple_value=true_count)
+
+                summary_writer.add_summary(summary, global_step)
+
+            except Exception as e:
+                coord.request_stop(e)
+
+            # Kill the input queue threads
+            coord.request_stop()
+            coord.join(threads, stop_grace_period_secs=1)
+
+
+def set_flags(checkpt_dir, eval_dir, batch_size=64, data_dir=None):
     """
     Sets flags that could change from one run to the next
     :param checkpt_dir: checkpoint directory.
