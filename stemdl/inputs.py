--- conflicted
+++ resolved
@@ -123,7 +123,7 @@
         return images, labels
 
 
-def decode_image_label(record, params, hyper_params):
+def decode_image_label(record, params):
     """
     Returns: image, label decoded from tfrecords
     """
@@ -144,15 +144,10 @@
     # standardize the image to [-1.,1.]
     image = tf.image.per_image_standardization(image)
 
-    # Manipulate labels
-    # turn into 1-hot vector for classification. So that we don't modify the data.
-    if hyper_params['network_type'] == 'classifier' and label_dtype == tf.float64:
-        label = onehot(label)
-    elif hyper_params['network_type'] == 'regressor':
-        # scale labels for regression
-        # TODO: pull max and min values out of here and into input.json
-        label = label_minmaxscaling(label, [20., 60., -3., -3.],
-                                    [200., 200., 3., 3.], scale_range=[-10., 10.])
+    # scale labels
+    # TODO: pull max and min values out of here and into input.json
+    label = label_minmaxscaling(label, [20., 60., -3., -3.],
+                                [200., 200., 3., 3.], scale_range=[-10., 10.])
 
     return image, label
 
@@ -173,16 +168,7 @@
     scaled_label = scaled_label * (scale_range[-1] - scale_range[0]) + scale_range[0]
     return scaled_label
 
-def onehot(label):
-    index = tf.cast(label[0],tf.int32)
-    full_vec = tf.cast(tf.linspace(20., 200., 91),tf.int32)
-    bool_vector = tf.equal(index, full_vec)
-    onehot_vector = tf.cast(bool_vector, tf.int64)
-    return onehot_vector
-
-<<<<<<< HEAD
-def minibatch(batchsize, params, hyper_params, mode='train'):
-=======
+
 def distort(image, params):
     """
     Performs distortions on an image: noise + global affine transformations.
@@ -292,7 +278,6 @@
 
 
 def minibatch(batchsize, params, mode='train'):
->>>>>>> c0b8227a
     """
     Returns minibatch of images and labels from TF records file.
     :param batchsize: int,
@@ -318,15 +303,11 @@
     labels = []
     with tf.name_scope('input_pipeline'):
         for i, record in enumerate(records):
-<<<<<<< HEAD
-            image, label = decode_image_label(record, params, hyper_params)
-=======
             image, label = decode_image_label(record, params)
 
             if params[mode + '_distort']:
                 image = distort(image, params)
 
->>>>>>> c0b8227a
             images.append(image)
             labels.append(label)
         # Stack images and labels back into a single tensor
