--- conflicted
+++ resolved
@@ -326,8 +326,8 @@
 
         # Keep tabs on the number of weights and memory
         self.num_weights += np.cumprod(kernel_shape)[-1]
-<<<<<<< HEAD
-        self.mem += np.cumprod(output.get_shape())[-1]*self.bytesize / 1024
+        self.mem += np.cumprod(output.get_shape().as_list())[-1]*self.bytesize / 1024
+        # batch * width * height * in_channels * kern_h * kern_w * features
         # input = batch_size (ignore), channels, height, width
         # http://imatge-upc.github.io/telecombcn-2016-dlcv/slides/D2L1-memory.pdf
         this_ops = np.prod(params['kernel'] + input.get_shape().as_list()[1:] + [features])
@@ -335,10 +335,6 @@
             print('\tops: %3.2e' % (this_ops))
         """
         # batch * width * height * in_channels * (kern_h * kern_w * channels)
-=======
-        self.mem += np.cumprod(output.get_shape().as_list())[-1]*self.bytesize / 1024
-        # batch * width * height * in_channels * kern_h * kern_w * features
->>>>>>> fac17060
         # at each location in the image:
         ops_per_conv = 2 * np.prod(params['kernel'] + [input.shape[1].value])
         # number of convolutions on the image for a single filter / output channel (stride brings down the number)
